--- conflicted
+++ resolved
@@ -4,13 +4,9 @@
 
 from rest_framework import serializers
 
-<<<<<<< HEAD
-from authentication.models import CustomerAddress
+from authentication.models import CustomerAddress, PasswordReset
+from authentication.utils import send_reset_password_email
 from checkout.serializers import OrderSerializer
-=======
-from authentication.models import PasswordReset
-from authentication.utils import send_reset_password_email
->>>>>>> 8b1ae297
 
 
 class LoginSerializer(serializers.Serializer):
@@ -59,9 +55,9 @@
         return get_user_model().objects.create_user(**validated_data)
 
     def update(self, instance, validated_data):
+        """Update a user, set the password correctly and return it"""
         shipping_info = validated_data.pop('shipping_info', None)
         password = validated_data.pop("password", None)
-
         user = super().update(instance, validated_data)
 
         if shipping_info:
@@ -92,14 +88,6 @@
         )
         read_only_fields = ["id", "password"]
 
-    def create(self, validated_data):
-        email = validated_data.get("email", None)
-        user = get_user_model().objects.filter(email=email).first()
-
-        if not user:
-            user = get_user_model().objects.create_user(**validated_data)
-        return user
-
     def update(self, instance, validated_data):
         """Update a user, set the role or deactivate their account"""
         is_staff = validated_data.pop("is_staff", None)
@@ -117,8 +105,6 @@
         return user
 
 
-<<<<<<< HEAD
-=======
 class ResetPasswordRequestSerializer(serializers.ModelSerializer):
     email = serializers.EmailField()
 
@@ -176,7 +162,7 @@
         reset_password = PasswordReset.objects.filter(user_id=user.id).first()
         if not reset_password:
             raise serializers.ValidationError("Wrong recovery address, provided user didn't request "
-                                                          "recovery password.")
+                                              "recovery password.")
 
         valid_token = reset_password.token == attrs["token"]
         is_expired = reset_password.expires_at < timezone.now()
@@ -201,7 +187,6 @@
         reset_password.delete()
 
 
->>>>>>> 8b1ae297
 class ChangePasswordSerializer(serializers.ModelSerializer):
     old_password = serializers.CharField(write_only=True, required=True)
     password = serializers.CharField(write_only=True, required=True)
