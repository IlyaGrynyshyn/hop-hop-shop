--- conflicted
+++ resolved
@@ -12,7 +12,6 @@
     username = None
     email = models.EmailField(_("email address"), unique=True)
     phone_number = models.CharField(_("phone number"), max_length=17, blank=True)
-
     USERNAME_FIELD = "email"
     REQUIRED_FIELDS = []
 
@@ -22,7 +21,6 @@
         return self.email
 
 
-<<<<<<< HEAD
 class CustomerAddress(models.Model):
     customer = models.OneToOneField(Customer, on_delete=models.CASCADE, related_name='shipping_info', primary_key=True)
     shipping_country = models.CharField(max_length=100)
@@ -32,7 +30,8 @@
 
     def __str__(self):
         return f"{self.shipping_address}, {self.shipping_city}, {self.shipping_country}"
-=======
+
+
 class PasswordReset(models.Model):
     token = models.CharField(max_length=100, unique=True)
     created_at = models.DateTimeField(auto_now_add=True)
@@ -45,5 +44,4 @@
     def save(self, *args, **kwargs):
         if not self.expires_at:
             self.expires_at = timezone.now() + timedelta(days=1)
-        super().save(*args, **kwargs)
->>>>>>> 8b1ae297
+        super().save(*args, **kwargs)