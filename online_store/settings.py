import os
from pathlib import Path

<<<<<<< HEAD
=======
from django.urls import reverse_lazy
>>>>>>> 1027ce72
from dotenv import load_dotenv

from utils.settings_utils import add_prefix_to_allowed_hosts

load_dotenv()  # take environment variables from .env.

# Build paths inside the project like this: BASE_DIR / 'subdir'.
BASE_DIR = Path(__file__).resolve().parent.parent


# Quick-start development settings - unsuitable for production
# See https://docs.djangoproject.com/en/5.0/howto/deployment/checklist/

# SECURITY WARNING: keep the secret key used in production secret!
SECRET_KEY = os.getenv("SECRET_KEY")

DEBUG = bool(int(os.getenv("DEBUG", "0")))

ALLOWED_HOSTS = []
ALLOWED_HOSTS.extend(filter(None, os.environ.get("ALLOWED_HOSTS", "").split(",")))


CORS_ALLOWED_ORIGINS = add_prefix_to_allowed_hosts(os.environ.get("ALLOWED_HOSTS", ""))
CSRF_TRUSTED_ORIGINS = add_prefix_to_allowed_hosts(os.environ.get("ALLOWED_HOSTS", ""))


INSTALLED_APPS = [
    "django.contrib.admin",
    "django.contrib.auth",
    "django.contrib.contenttypes",
    "django.contrib.sessions",
    "django.contrib.messages",
    "django.contrib.staticfiles",
    "rest_framework_simplejwt",
    "rest_framework",
    "drf_standardized_errors",
    "django_filters",
    "corsheaders",
    "drf_spectacular",
    "cloudinary_storage",
    "cloudinary",
    "authentication",
    "shop",
    "email_subscription",
]

MIDDLEWARE = [
    "django.middleware.security.SecurityMiddleware",
    "whitenoise.middleware.WhiteNoiseMiddleware",
    "authentication.middleware.BruteForceProtectionMiddleware",
    "django.contrib.sessions.middleware.SessionMiddleware",
    "corsheaders.middleware.CorsMiddleware",
    "django.middleware.common.CommonMiddleware",
    "django.middleware.csrf.CsrfViewMiddleware",
    "django.contrib.auth.middleware.AuthenticationMiddleware",
    "django.contrib.messages.middleware.MessageMiddleware",
    "django.middleware.clickjacking.XFrameOptionsMiddleware",
]

ROOT_URLCONF = "online_store.urls"

TEMPLATES = [
    {
        "BACKEND": "django.template.backends.django.DjangoTemplates",
        "DIRS": [BASE_DIR / "templates"],
        "APP_DIRS": True,
        "OPTIONS": {
            "context_processors": [
                "django.template.context_processors.debug",
                "django.template.context_processors.request",
                "django.contrib.auth.context_processors.auth",
                "django.contrib.messages.context_processors.messages",
            ],
        },
    },
]

WSGI_APPLICATION = "online_store.wsgi.application"


# Database
# https://docs.djangoproject.com/en/5.0/ref/settings/#databases


DATABASES = {
    "default": {
        "ENGINE": "django.db.backends.sqlite3",
        "NAME": BASE_DIR / "db.sqlite3",
    }
}

if not bool(int(os.getenv("DEBUG", "0"))):
    DATABASES = {
        "default": {
            "ENGINE": "django.db.backends.postgresql",
            "NAME": os.getenv("POSTGRES_NAME"),
            "USER": os.getenv("POSTGRES_USER"),
            "PASSWORD": os.getenv("POSTGRES_PASSWORD"),
            "HOST": os.getenv("POSTGRES_HOST"),
            "PORT": os.getenv("POSTGRES_PORT"),
        }
    }

# Password validation
# https://docs.djangoproject.com/en/5.0/ref/settings/#auth-password-validators

AUTH_PASSWORD_VALIDATORS = [
    {
        "NAME": "django.contrib.auth.password_validation.UserAttributeSimilarityValidator",
    },
    {
        "NAME": "django.contrib.auth.password_validation.MinimumLengthValidator",
    },
    {
        "NAME": "django.contrib.auth.password_validation.CommonPasswordValidator",
    },
    {
        "NAME": "django.contrib.auth.password_validation.NumericPasswordValidator",
    },
]


# Internationalization
# https://docs.djangoproject.com/en/5.0/topics/i18n/

LANGUAGE_CODE = "en-us"

TIME_ZONE = "UTC"

USE_I18N = True

USE_TZ = True

# Static files (CSS, JavaScript, Images)
# https://docs.djangoproject.com/en/5.0/howto/static-files/

STATIC_URL = "/static/"
STATIC_ROOT = BASE_DIR / "staticfiles"

# Default primary key field type
# https://docs.djangoproject.com/en/5.0/ref/settings/#default-auto-field

DEFAULT_AUTO_FIELD = "django.db.models.BigAutoField"


STATICFILES_STORAGE = "whitenoise.storage.CompressedManifestStaticFilesStorage"

DEFAULT_FILE_STORAGE = "cloudinary_storage.storage.RawMediaCloudinaryStorage"

AUTH_USER_MODEL = "authentication.Customer"

CLOUDINARY_STORAGE = {
    "CLOUD_NAME": os.getenv("CLOUD_NAME"),
    "API_KEY": os.getenv("API_KEY"),
    "API_SECRET": os.getenv("API_SECRET"),
}

SPECTACULAR_SETTINGS = {
    "TITLE": "Hop Hop Shop API",
    "VERSION": "1.0.0",
    "SERVE_INCLUDE_SCHEMA": False,
    "SWAGGER_UI_SETTINGS": {
        "deepLinking": True,
        "defaultModelRendering": "model",
        "defaultModelsExpandDepth": 2,
        "defaultModelExpandDepth": 2,
    },
}


REST_FRAMEWORK = {
    "DEFAULT_SCHEMA_CLASS": "drf_spectacular.openapi.AutoSchema",
    "DEFAULT_AUTHENTICATION_CLASSES": (
        "rest_framework_simplejwt.authentication.JWTAuthentication",
    ),
    "EXCEPTION_HANDLER": "drf_standardized_errors.handler.exception_handler",
    "DEFAULT_RENDERER_CLASSES": ("utils.renderers.SuccessJsonResponsee",),
    "DEFAULT_FILTER_BACKENDS": ["django_filters.rest_framework.DjangoFilterBackend"],
}

DRF_STANDARDIZED_ERRORS = {
    "EXCEPTION_FORMATTER_CLASS": "utils.standardized_errors.MyExceptionFormatter"
}

LOGIN_URL = reverse_lazy("authentication:token_obtain_pair")

BRUTE_FORCE_THRESHOLD = 3  # Allow only 3 failed login attempts
BRUTE_FORCE_TIMEOUT = 300  # Lock the user out for 5 minutes (300 seconds)<|MERGE_RESOLUTION|>--- conflicted
+++ resolved
@@ -1,10 +1,7 @@
 import os
 from pathlib import Path
 
-<<<<<<< HEAD
-=======
 from django.urls import reverse_lazy
->>>>>>> 1027ce72
 from dotenv import load_dotenv
 
 from utils.settings_utils import add_prefix_to_allowed_hosts
@@ -49,6 +46,7 @@
     "authentication",
     "shop",
     "email_subscription",
+    "cart",
 ]
 
 MIDDLEWARE = [
