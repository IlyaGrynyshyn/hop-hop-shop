--- conflicted
+++ resolved
@@ -1,27 +1,20 @@
 from django.urls import path
 from rest_framework import routers
 
-<<<<<<< HEAD
 from checkout.views import (
     CheckoutView,
     OrderListView,
     ProfileOrder,
     OrderStatisticsView,
 )
-=======
 from checkout.views import CheckoutView, OrderListView
->>>>>>> ac267bf2
 
 router = routers.DefaultRouter()
 
 router.register(r"orders", OrderListView, basename="order-list")
-urlpatterns = [
-<<<<<<< HEAD
     path("checkout/", CheckoutView.as_view(), name="checkout"),
     path("order-statistics/", OrderStatisticsView.as_view(), name="order-statistics"),
-=======
     path("", CheckoutView.as_view(), name="checkout")
->>>>>>> ac267bf2
 ]
 
 urlpatterns += router.urls