from drf_spectacular.utils import extend_schema, OpenApiParameter
from rest_framework import status, generics, viewsets
from rest_framework.exceptions import ValidationError
<<<<<<< HEAD
from rest_framework.permissions import IsAdminUser, IsAuthenticated
=======
from rest_framework.permissions import IsAdminUser
>>>>>>> ac267bf2
from rest_framework.response import Response
from rest_framework.views import APIView

from checkout.filters import OrderFilter
from checkout.models import Order
from checkout.serializers import (
    OrderSerializer,
    OrderListSerializer,
    DashboardStatisticSerializer,
)
from checkout.services import (
    OrderService,
    PaymentService,
    DashboardStatisticService,
)
from checkout.tasks.order_notification import send_notification_mail
from utils.pagination import Pagination


@extend_schema(tags=["checkout"], summary="Checkout for specific payment method")
class CheckoutView(generics.CreateAPIView):
    serializer_class = OrderSerializer

    def post(self, request, *args, **kwargs):
        serializer = self.serializer_class(data=request.data)

        if serializer.is_valid(raise_exception=True):
            order_service = OrderService(request)
            order_data = order_service.create_order(serializer.validated_data)
            serializer.validated_data["order_id"] = order_data.order.id

            payment_id = None
            if serializer.validated_data.get('payment_type', None) == 'card':
                payment_service = PaymentService()

                response = payment_service.stripe_card_payment(
                    order_data.card_information, order_data.total_price
                )

                if response.status_code != status.HTTP_200_OK:
                    order_data.order.payment_status = "Failed"
                    return response
                else:
                    payment_id = response.data.get("payment_id")

            order_data.order.payment_status = "pending"
            order_data.order.payment_id = payment_id
            order_data.order.save()

            # send_notification_mail.delay(user_email=order_data.order.email)

            order_service.clear_cart()

            return Response(
                {
                    "order": serializer.validated_data,
                    "payment_id": payment_id,
                    "message": "Order created and payment successful",
                    "sessionid": request.session.get("session_key", None),
                },
                status=status.HTTP_201_CREATED,
            )


@extend_schema(tags=["orders"], summary="Get all orders")
class OrderListView(viewsets.ModelViewSet):
    permission_classes = (IsAdminUser,)
    pagination_class = Pagination
    filterset_class = OrderFilter

    queryset = Order.objects.all().select_related("customer")
    http_method_names = ["get", "patch", "delete", "head", "options"]

    def get_serializer_class(self):
        if self.action == "list":
            return OrderListSerializer
        return OrderSerializer

    @extend_schema(
        summary="Retrieve a list of orders",
        description="This endpoint returns a list of all orders.",
    )
    def list(self, request, *args, **kwargs):
        return super().list(request, *args, **kwargs)

    @extend_schema(
        summary="Retrieve an order by ID",
        description="This endpoint returns details of a specific order identified by its ID.",
    )
    def retrieve(self, request, *args, **kwargs):
        return super().retrieve(request, *args, **kwargs)

    @extend_schema(
        summary="Partially update an order",
        description="This endpoint allows you to partially update an existing order.",
    )
    def partial_update(self, request, *args, **kwargs):
        return super().partial_update(request, *args, **kwargs)

    @extend_schema(
        summary="Delete an order",
        description="This endpoint allows you to delete an existing order.",
    )
    def destroy(self, request, *args, **kwargs):
        instance = self.get_object()
        self.perform_destroy(instance)
        return Response(
            {"detail": "Order deleted successfully."}, status=status.HTTP_200_OK
<<<<<<< HEAD
        )


class ProfileOrder(viewsets.ReadOnlyModelViewSet):
    permission_classes = (IsAuthenticated,)
    pagination_class = Pagination
    queryset = Order.objects.all().select_related("customer")
    serializer_class = OrderSerializer

    def get_object(self):
        return self.request.user


class OrderStatisticsView(APIView):
    @extend_schema(
        summary="Retrieve order statistics",
        description="Returns the order statistics for a specified period (in days), including total orders, active orders, completed orders, and returned orders.",
        parameters=[
            OpenApiParameter(
                name="period",
                description="The number of days to calculate statistics for",
                required=True,
                type=int,
            )
        ],
    )
    def get(self, request, *args, **kwargs):
        period = request.query_params.get("period", 30)
        try:
            period = int(period)
        except ValueError:
            return Response(
                {"error": "Invalid 'days' parameter. It should be an integer."},
                status=400,
            )
        service = DashboardStatisticService(period=period)
        statistics = service.get_order_statistics()
        serializer = DashboardStatisticSerializer(statistics)
        return Response(serializer.data)
=======
        )
>>>>>>> ac267bf2
<|MERGE_RESOLUTION|>--- conflicted
+++ resolved
@@ -1,11 +1,8 @@
 from drf_spectacular.utils import extend_schema, OpenApiParameter
 from rest_framework import status, generics, viewsets
 from rest_framework.exceptions import ValidationError
-<<<<<<< HEAD
 from rest_framework.permissions import IsAdminUser, IsAuthenticated
-=======
 from rest_framework.permissions import IsAdminUser
->>>>>>> ac267bf2
 from rest_framework.response import Response
 from rest_framework.views import APIView
 
@@ -114,9 +111,7 @@
         self.perform_destroy(instance)
         return Response(
             {"detail": "Order deleted successfully."}, status=status.HTTP_200_OK
-<<<<<<< HEAD
         )
-
 
 class ProfileOrder(viewsets.ReadOnlyModelViewSet):
     permission_classes = (IsAuthenticated,)
@@ -153,7 +148,4 @@
         service = DashboardStatisticService(period=period)
         statistics = service.get_order_statistics()
         serializer = DashboardStatisticSerializer(statistics)
-        return Response(serializer.data)
-=======
-        )
->>>>>>> ac267bf2
+        return Response(serializer.data)