from dataclasses import dataclass
from datetime import timedelta

import stripe
from django.conf import settings
<<<<<<< HEAD
from django.utils import timezone
from rest_framework import status
from rest_framework.response import Response

from cart.services import CartSessionService
from checkout.models import Order, OrderItem, OrderStatus
=======
from django.contrib.auth import get_user_model
from rest_framework import status
from rest_framework.response import Response

from cart.services import CartSessionService, CartDBService
from checkout.models import Order, OrderItem
>>>>>>> ac267bf2
from shop.models import Product
from utils.custom_exceptions import (
    CartEmptyException,
    StripeCardError,
    StripeRateLimitError,
    StripeInvalidRequestError,
    StripeAuthenticationError,
    StripeAPIConnectionError,
    StripeGeneralError,
)

stripe.api_key = settings.STRIPE_SECRET_KEY


@dataclass
class OrderData:
    def __init__(
            self, order=None, order_items=None, card_information=None, total_price=0
    ):
        self.order = order
        self.order_items = order_items
        self.card_information = card_information
        self.total_price = total_price


class OrderService:
    def __init__(self, request):
        self.request = request
        if self.request.user.is_authenticated:
            self.cart_service = CartDBService(self.request.user)
        else:
            self.cart_service = CartSessionService(self.request)

    def create_order(self, validated_data: dict):
        if not self._is_cart_not_empty():
            raise CartEmptyException

        card_information = validated_data.pop("card_information", None)
        coupon_id = self.cart_service.coupon_id if self.cart_service.coupon_id else None
        validated_data["coupon_id"] = coupon_id

        customer = self.request.user if isinstance(self.cart_service, CartDBService) else None

        order = self._create_order_instance(validated_data, customer)
        validated_data.pop("coupon_id", None)

        order_items = self._create_order_items(order)

        total_price = self.cart_service.get_total_price()
        return OrderData(order, order_items, card_information, total_price)

    def _is_cart_not_empty(self) -> bool:
        return self.cart_service.get_total_price() > 0

    def _create_order_instance(self, validated_data: dict, customer: get_user_model() = None) -> Order:
        return Order.objects.create(**validated_data, customer=customer)

    def _create_order_items(self, order: Order) -> list:
        items_data = self._get_cart_items()
        order_items = []
        for item_data in items_data:
            order_item = OrderItem.objects.create(order=order, **item_data)
            order_items.append(order_item)
        return order_items

    def _get_cart_items(self):
        return [
            {
                "product": Product.objects.get(id=item["product"]["id"]),
                "quantity": item["quantity"],
                "price": item["price"],
            }
            for item in self.cart_service
        ]

    def clear_cart(self):
        self.cart_service.clear()


class PaymentService:
    @staticmethod
    def stripe_card_payment(
            card_information: dict, total_price: float
    ) -> Response | Exception:
        payment_method_data = {
            "type": "card",
            "card": {
                "number": card_information["card_number"],
                "exp_month": card_information["expiry_month"],
                "exp_year": card_information["expiry_year"],
                "cvc": card_information["cvc"],
            },
        }
        try:
            payment = stripe.PaymentIntent.create(
                amount=int(total_price * 100),
                currency="usd",
                payment_method_data=payment_method_data,
                confirm=True,
                return_url="http://127.0.0.1:8000/api/doc/",
            )
            data = {"payment_id": payment["payment_method"]}
            return Response(data=data, status=status.HTTP_200_OK)
        except stripe.error.CardError as e:
            raise StripeCardError(detail=str(e))

        except stripe.error.RateLimitError as e:
            raise StripeRateLimitError(detail=str(e))

        except stripe.error.InvalidRequestError as e:
            raise StripeInvalidRequestError(detail=str(e))

        except stripe.error.AuthenticationError as e:
            raise StripeAuthenticationError(detail=str(e))

        except stripe.error.APIConnectionError as e:
            raise StripeAPIConnectionError(detail=str(e))

        except stripe.error.StripeError as e:
            raise StripeGeneralError(detail=str(e))


@dataclass
class DashboardStatistic:
    total_orders: int
    active_orders: int
    completed_orders: int
    returned_orders: int


class DashboardStatisticService:
    def __init__(self, period: int):
        self.period = period

    def get_order_statistics(self) -> DashboardStatistic:
        start_date = timezone.now() - timedelta(days=self.period)
        orders = Order.objects.filter(created_at__gte=start_date)
        total_orders = orders.count()
        active_orders = orders.filter(
            order_status__in=(
                OrderStatus.STATUS_PENDING,
                OrderStatus.STATUS_IN_PROGRESS,
                OrderStatus.STATUS_IN_TRANSIT,
            )
        ).count()
        completed_orders = orders.filter(
            order_status=OrderStatus.STATUS_DELIVERED
        ).count()
        returned_orders = orders.filter(
            order_status=OrderStatus.STATUS_RETURNED
        ).count()
        return DashboardStatistic(
            total_orders=total_orders,
            active_orders=active_orders,
            completed_orders=completed_orders,
            returned_orders=returned_orders,
        )<|MERGE_RESOLUTION|>--- conflicted
+++ resolved
@@ -3,21 +3,17 @@
 
 import stripe
 from django.conf import settings
-<<<<<<< HEAD
 from django.utils import timezone
 from rest_framework import status
 from rest_framework.response import Response
 
 from cart.services import CartSessionService
 from checkout.models import Order, OrderItem, OrderStatus
-=======
 from django.contrib.auth import get_user_model
 from rest_framework import status
 from rest_framework.response import Response
 
 from cart.services import CartSessionService, CartDBService
-from checkout.models import Order, OrderItem
->>>>>>> ac267bf2
 from shop.models import Product
 from utils.custom_exceptions import (
     CartEmptyException,
