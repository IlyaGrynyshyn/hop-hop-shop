--- conflicted
+++ resolved
@@ -56,15 +56,10 @@
             )
 
         if request.user.is_authenticated:
-<<<<<<< HEAD
-            cart, _ = Cart.objects.get_or_create(user=request.user)
-            CartItem.objects.get_or_create(cart=cart, product=product)
-=======
             cart_service = CartDBService(request.user)
             cart_service.add(product)
             response_data = cart_session_response(cart_service)
             return Response(response_data, status=status.HTTP_200_OK)
->>>>>>> a6cd8c46
         else:
             cart_service = CartSessionService(request)
             cart_service.add(
